--- conflicted
+++ resolved
@@ -51,7 +51,9 @@
             gen.instrs
                 .push(tac::Instr::SetArg(tac::InstrSetArg { dst: arg, idx }));
         }
-        gen.stmt_compound(func.body)?;
+        gen.stmt_compound(
+            func.body.unwrap(), /* TODO: 型自体を宣言と定義で変えたい */
+        )?;
         let entry = gen.bbs[0].id;
         Ok(tac::Func {
             ident: func.ident,
@@ -649,7 +651,6 @@
     }
 }
 
-<<<<<<< HEAD
 #[derive(Debug)]
 pub struct ProgramGenerator {}
 
@@ -661,54 +662,23 @@
             .map(|decl| {
                 use Decl::*;
                 match decl {
-                    Func(func) => FuncGenerator::gen(func),
+                    Func(func) => {
+                        if func.body.is_some() {
+                            FuncGenerator::gen(func).map(Some)
+                        } else {
+                            Ok(None)
+                        }
+                    }
                 }
             })
-            .collect::<Result<Vec<_>, CodegenError>>()?;
+            .collect::<Result<Vec<_>, CodegenError>>()?
+            .into_iter()
+            .filter_map(std::convert::identity)
+            .collect::<Vec<_>>();
 
         Ok(tac::Program { funcs })
     }
 }
-=======
-pub fn generate(program: Program) -> Result<tac::Program, CodegenError> {
-    let funcs = program
-        .decls
-        .into_iter()
-        .map(|decl| {
-            use Decl::*;
-            match decl {
-                Func(x) => {
-                    if let Some(body) = x.body {
-                        let mut gen = InstrGenerator::new();
-                        for (idx, param) in x.params.iter().enumerate() {
-                            let arg = gen.add_named_local(
-                                param.ident.clone(),
-                                &param.ident_loc,
-                                tac::Type::Int(tac::TypeInt {}),
-                            )?;
-                            gen.instrs
-                                .push(tac::Instr::SetArg(tac::InstrSetArg { dst: arg, idx }));
-                        }
-                        gen.stmt_compound(body)?;
-                        let entry = gen.bbs[0].id;
-                        Ok(Some(tac::Func {
-                            ident: x.ident,
-                            args_count: x.params.len(),
-                            locals: gen.locals,
-                            bbs: gen.bbs,
-                            entry,
-                        }))
-                    } else {
-                        Ok(None)
-                    }
-                }
-            }
-        })
-        .collect::<Result<Vec<_>, CodegenError>>()?
-        .into_iter()
-        .filter_map(std::convert::identity)
-        .collect::<Vec<_>>();
->>>>>>> 7a2ec7bd
 
 pub fn generate(program: Program) -> Result<tac::Program, CodegenError> {
     ProgramGenerator::gen(program)
